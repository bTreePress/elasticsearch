/*
 * Licensed to Elasticsearch under one or more contributor
 * license agreements. See the NOTICE file distributed with
 * this work for additional information regarding copyright
 * ownership. Elasticsearch licenses this file to you under
 * the Apache License, Version 2.0 (the "License"); you may
 * not use this file except in compliance with the License.
 * You may obtain a copy of the License at
 *
 *    http://www.apache.org/licenses/LICENSE-2.0
 *
 * Unless required by applicable law or agreed to in writing,
 * software distributed under the License is distributed on an
 * "AS IS" BASIS, WITHOUT WARRANTIES OR CONDITIONS OF ANY
 * KIND, either express or implied.  See the License for the
 * specific language governing permissions and limitations
 * under the License.
 */

package org.elasticsearch.index.query;

import org.apache.lucene.search.Query;
import org.apache.lucene.util.XGeoHashUtils;
import org.elasticsearch.ElasticsearchParseException;
import org.elasticsearch.common.Nullable;
import org.elasticsearch.common.ParseField;
import org.elasticsearch.common.Strings;
import org.elasticsearch.common.geo.GeoPoint;
import org.elasticsearch.common.geo.GeoUtils;
import org.elasticsearch.common.inject.Inject;
import org.elasticsearch.common.io.stream.StreamInput;
import org.elasticsearch.common.io.stream.StreamOutput;
import org.elasticsearch.common.unit.DistanceUnit;
import org.elasticsearch.common.xcontent.XContentBuilder;
import org.elasticsearch.common.xcontent.XContentParser;
import org.elasticsearch.common.xcontent.XContentParser.Token;
import org.elasticsearch.index.mapper.MappedFieldType;
import org.elasticsearch.index.mapper.geo.GeoPointFieldMapper;

import java.io.IOException;
import java.util.ArrayList;
import java.util.List;
import java.util.Objects;

/**
 * A geohash cell filter that filters {@link GeoPoint}s by their geohashes. Basically the a
 * Geohash prefix is defined by the filter and all geohashes that are matching this
 * prefix will be returned. The <code>neighbors</code> flag allows to filter
 * geohashes that surround the given geohash. In general the neighborhood of a
 * geohash is defined by its eight adjacent cells.<br />
 * The structure of the {@link GeohashCellQuery} is defined as:
 * <pre>
 * &quot;geohash_bbox&quot; {
 *     &quot;field&quot;:&quot;location&quot;,
 *     &quot;geohash&quot;:&quot;u33d8u5dkx8k&quot;,
 *     &quot;neighbors&quot;:false
 * }
 * </pre>
 */
public class GeohashCellQuery {

    public static final String NAME = "geohash_cell";
    public static final ParseField NEIGHBORS_FIELD = new ParseField("neighbors");
    public static final ParseField PRECISION_FIELD = new ParseField("precision");
    public static final boolean DEFAULT_NEIGHBORS = false;

    /**
     * Create a new geohash filter for a given set of geohashes. In general this method
     * returns a boolean filter combining the geohashes OR-wise.
     *
     * @param context     Context of the filter
     * @param fieldType field mapper for geopoints
     * @param geohash     mandatory geohash
     * @param geohashes   optional array of additional geohashes
     * @return a new GeoBoundinboxfilter
     */
    public static Query create(QueryShardContext context, GeoPointFieldMapper.GeoPointFieldType fieldType, String geohash, @Nullable List<CharSequence> geohashes) {
        MappedFieldType geoHashMapper = fieldType.geohashFieldType();
        if (geoHashMapper == null) {
            throw new IllegalArgumentException("geohash filter needs geohash_prefix to be enabled");
        }

        if (geohashes == null || geohashes.size() == 0) {
            return geoHashMapper.termQuery(geohash, context);
        } else {
            geohashes.add(geohash);
            return geoHashMapper.termsQuery(geohashes, context);
        }
    }

    /**
     * Builder for a geohashfilter. It needs the fields <code>fieldname</code> and
     * <code>geohash</code> to be set. the default for a neighbor filteing is
     * <code>false</code>.
     */
    public static class Builder extends AbstractQueryBuilder<Builder> {
        // we need to store the geohash rather than the corresponding point,
        // because a transformation from a geohash to a point an back to the
        // geohash will extend the accuracy of the hash to max precision
        // i.e. by filing up with z's.
        private String fieldName;
        private String geohash;
        private Integer levels = null;
        private boolean neighbors = DEFAULT_NEIGHBORS;
        private static final Builder PROTOTYPE = new Builder(null);


        public Builder(String field) {
            this(field, null, false);
        }

        public Builder(String field, GeoPoint point) {
            this(field, point.geohash(), false);
        }

        public Builder(String field, String geohash) {
            this(field, geohash, false);
        }

        public Builder(String field, String geohash, boolean neighbors) {
            super();
            this.fieldName = field;
            this.geohash = geohash;
            this.neighbors = neighbors;
        }

        public Builder point(GeoPoint point) {
            this.geohash = point.getGeohash();
            return this;
        }

        public Builder point(double lat, double lon) {
            this.geohash = XGeoHashUtils.stringEncode(lon, lat);
            return this;
        }

        public Builder geohash(String geohash) {
            this.geohash = geohash;
            return this;
        }

        public String geohash() {
            return geohash;
        }

        public Builder precision(int levels) {
            this.levels = levels;
            return this;
        }

        public Integer precision() {
            return levels;
        }

        public Builder precision(String precision) {
            double meters = DistanceUnit.parse(precision, DistanceUnit.DEFAULT, DistanceUnit.METERS);
            return precision(GeoUtils.geoHashLevelsForPrecision(meters));
        }

        public Builder neighbors(boolean neighbors) {
            this.neighbors = neighbors;
            return this;
        }

        public boolean neighbors() {
            return neighbors;
        }

        public Builder fieldName(String fieldName) {
            this.fieldName = fieldName;
            return this;
        }

        public String fieldName() {
            return fieldName;
        }

        @Override
        public QueryValidationException validate() {
            QueryValidationException errors = null;
            if (fieldName == null) {
                errors = QueryValidationException.addValidationError(NAME, "fieldName must not be null", errors);
            }
            if (geohash == null) {
                errors = QueryValidationException.addValidationError(NAME, "geohash or point must be defined", errors);
            }
            if (levels != null && levels <= 0) {
                errors = QueryValidationException.addValidationError(NAME, "precision must be greater than 0. Found [" + levels + "]",
                        errors);
            }
            return errors;
        }

        @Override
        protected Query doToQuery(QueryShardContext context) throws IOException {
            MappedFieldType fieldType = context.fieldMapper(fieldName);
            if (fieldType == null) {
                throw new QueryShardException(context, "failed to parse [{}] query. missing [{}] field [{}]", NAME,
                        GeoPointFieldMapper.CONTENT_TYPE, fieldName);
            }

            if (!(fieldType instanceof GeoPointFieldMapper.GeoPointFieldType)) {
                throw new QueryShardException(context, "failed to parse [{}] query. field [{}] is not a geo_point field", NAME, fieldName);
            }

            GeoPointFieldMapper.GeoPointFieldType geoFieldType = ((GeoPointFieldMapper.GeoPointFieldType) fieldType);
            if (!geoFieldType.isGeohashPrefixEnabled()) {
                throw new QueryShardException(context, "failed to parse [{}] query. [geohash_prefix] is not enabled for field [{}]", NAME,
                        fieldName);
            }

            if (levels != null) {
                int len = Math.min(levels, geohash.length());
                geohash = geohash.substring(0, len);
            }

            Query query;
            if (neighbors) {
                query = create(context, geoFieldType, geohash, GeoHashUtils.addNeighbors(geohash, new ArrayList<CharSequence>(8)));
            } else {
                query = create(context, geoFieldType, geohash, null);
            }
            return query;
        }

        @Override
        protected void doXContent(XContentBuilder builder, Params params) throws IOException {
            builder.startObject(NAME);
            builder.field(NEIGHBORS_FIELD.getPreferredName(), neighbors);
            if (levels != null) {
                builder.field(PRECISION_FIELD.getPreferredName(), levels);
            }
            builder.field(fieldName, geohash);
            printBoostAndQueryName(builder);
            builder.endObject();
        }

        @Override
        protected Builder doReadFrom(StreamInput in) throws IOException {
            String field = in.readString();
            String geohash = in.readString();
            Builder builder = new Builder(field, geohash);
            if (in.readBoolean()) {
                builder.precision(in.readVInt());
            }
            builder.neighbors(in.readBoolean());
            return builder;
        }

        @Override
        protected void doWriteTo(StreamOutput out) throws IOException {
            out.writeString(fieldName);
            out.writeString(geohash);
            boolean hasLevels = levels != null;
            out.writeBoolean(hasLevels);
            if (hasLevels) {
                out.writeVInt(levels);
            }
            out.writeBoolean(neighbors);
        }

        @Override
        protected boolean doEquals(Builder other) {
            return Objects.equals(fieldName, other.fieldName)
                    && Objects.equals(geohash, other.geohash)
                    && Objects.equals(levels, other.levels)
                    && Objects.equals(neighbors, other.neighbors);
        }

        @Override
        protected int doHashCode() {
            return Objects.hash(fieldName, geohash, levels, neighbors);
        }

        @Override
        public String getWriteableName() {
            return NAME;
        }
    }

    public static class Parser extends BaseQueryParser<Builder> {

        @Inject
        public Parser() {
        }

        @Override
        public String[] names() {
            return new String[]{NAME, Strings.toCamelCase(NAME)};
        }

        @Override
        public Builder fromXContent(QueryParseContext parseContext) throws IOException, QueryParsingException {
            XContentParser parser = parseContext.parser();

            String fieldName = null;
            String geohash = null;
            Integer levels = null;
            Boolean neighbors = null;
            String queryName = null;
            Float boost = null;

            XContentParser.Token token;
            if ((token = parser.currentToken()) != Token.START_OBJECT) {
                throw new ElasticsearchParseException("failed to parse [{}] query. expected an object but found [{}] instead", NAME, token);
            }

            while ((token = parser.nextToken()) != Token.END_OBJECT) {
                if (token == Token.FIELD_NAME) {
                    String field = parser.text();

                    if (parseContext.isDeprecatedSetting(field)) {
                        // skip
                    } else if (parseContext.parseFieldMatcher().match(field, PRECISION_FIELD)) {
                        token = parser.nextToken();
                        if (token == Token.VALUE_NUMBER) {
                            levels = parser.intValue();
                        } else if (token == Token.VALUE_STRING) {
                            double meters = DistanceUnit.parse(parser.text(), DistanceUnit.DEFAULT, DistanceUnit.METERS);
                            levels = GeoUtils.geoHashLevelsForPrecision(meters);
                        }
                    } else if (parseContext.parseFieldMatcher().match(field, NEIGHBORS_FIELD)) {
                        parser.nextToken();
                        neighbors = parser.booleanValue();
                    } else if (parseContext.parseFieldMatcher().match(field, AbstractQueryBuilder.NAME_FIELD)) {
                        parser.nextToken();
                        queryName = parser.text();
                    } else if (parseContext.parseFieldMatcher().match(field, AbstractQueryBuilder.BOOST_FIELD)) {
                        parser.nextToken();
                        boost = parser.floatValue();
                    } else {
                        fieldName = field;
                        token = parser.nextToken();
                        if (token == Token.VALUE_STRING) {
                            // A string indicates either a geohash or a lat/lon
                            // string
                            String location = parser.text();
                            if (location.indexOf(",") > 0) {
                                geohash = GeoUtils.parseGeoPoint(parser).geohash();
                            } else {
                                geohash = location;
                            }
                        } else {
                            geohash = GeoUtils.parseGeoPoint(parser).geohash();
                        }
                    }
                } else {
                    throw new ElasticsearchParseException("failed to parse [{}] query. unexpected token [{}]", NAME, token);
                }
            }
            Builder builder = new Builder(fieldName);
            builder.geohash(geohash);
            if (levels != null) {
                builder.precision(levels);
            }
            if (neighbors != null) {
                builder.neighbors(neighbors);
            }
            if (queryName != null) {
                builder.queryName(queryName);
            }
<<<<<<< HEAD
            if (boost != null) {
                builder.boost(boost);
=======

            Query filter;
            if (neighbors) {
                filter = create(parseContext, geoFieldType, geohash, XGeoHashUtils.addNeighbors(geohash, new ArrayList<>(8)));
            } else {
                filter = create(parseContext, geoFieldType, geohash, null);
>>>>>>> 40959068
            }
            return builder;
        }

        @Override
        public GeohashCellQuery.Builder getBuilderPrototype() {
            return Builder.PROTOTYPE;
        }
    }
}<|MERGE_RESOLUTION|>--- conflicted
+++ resolved
@@ -216,7 +216,7 @@
 
             Query query;
             if (neighbors) {
-                query = create(context, geoFieldType, geohash, GeoHashUtils.addNeighbors(geohash, new ArrayList<CharSequence>(8)));
+                query = create(context, geoFieldType, geohash, XGeoHashUtils.addNeighbors(geohash, new ArrayList<CharSequence>(8)));
             } else {
                 query = create(context, geoFieldType, geohash, null);
             }
@@ -359,17 +359,8 @@
             if (queryName != null) {
                 builder.queryName(queryName);
             }
-<<<<<<< HEAD
             if (boost != null) {
                 builder.boost(boost);
-=======
-
-            Query filter;
-            if (neighbors) {
-                filter = create(parseContext, geoFieldType, geohash, XGeoHashUtils.addNeighbors(geohash, new ArrayList<>(8)));
-            } else {
-                filter = create(parseContext, geoFieldType, geohash, null);
->>>>>>> 40959068
             }
             return builder;
         }
