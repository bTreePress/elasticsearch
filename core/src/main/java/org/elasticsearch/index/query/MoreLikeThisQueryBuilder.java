--- conflicted
+++ resolved
@@ -349,16 +349,13 @@
         }
     }
 
-<<<<<<< HEAD
     public static final String NAME = "mlt";
 
-=======
     // document inputs
     private List<String> likeTexts = new ArrayList<>();
     private List<String> unlikeTexts = new ArrayList<>();
     private List<Item> likeItems = new ArrayList<>();
     private List<Item> unlikeItems = new ArrayList<>();
->>>>>>> 73d84e47
     private final String[] fields;
 
     // term selection parameters
@@ -368,11 +365,7 @@
     private int maxDocFreq = -1;
     private int minWordLength = -1;
     private int maxWordLength = -1;
-<<<<<<< HEAD
-    private float boostTerms = -1;
-=======
     private String[] stopWords = null;
->>>>>>> 73d84e47
     private String analyzer;
 
     // query formation parameters
@@ -382,13 +375,9 @@
 
     // other parameters
     private Boolean failOnUnsupportedField;
-<<<<<<< HEAD
 
     static final MoreLikeThisQueryBuilder PROTOTYPE = new MoreLikeThisQueryBuilder();
-=======
-    private float boost = -1;
-    private String queryName;
->>>>>>> 73d84e47
+
 
     /**
      * Constructs a new more like this query which uses the "_all" field.
@@ -529,18 +518,6 @@
     }
 
     /**
-     * Set the set of stopwords.
-     * <p/>
-     * <p>Any word in this set is considered "uninteresting" and ignored. Even if your Analyzer allows stopwords, you
-     * might want to tell the MoreLikeThis code to ignore them, as for the purposes of document similarity it seems
-     * reasonable to assume that "a stop word is never interesting".
-     */
-    public MoreLikeThisQueryBuilder stopWords(String... stopWords) {
-        this.stopWords = stopWords;
-        return this;
-    }
-
-    /**
      * The analyzer that will be used to analyze the text. Defaults to the analyzer associated with the fied.
      */
     public MoreLikeThisQueryBuilder analyzer(String analyzer) {
@@ -548,8 +525,6 @@
         return this;
     }
 
-<<<<<<< HEAD
-=======
     /**
      * Number of terms that must match the generated query expressed in the
      * common syntax for minimum should match. Defaults to <tt>30%</tt>.
@@ -577,32 +552,11 @@
         return this;
     }
 
->>>>>>> 73d84e47
     /**
      * Whether to fail or return no result when this query is run against a field which is not supported such as binary/numeric fields.
      */
     public MoreLikeThisQueryBuilder failOnUnsupportedField(boolean fail) {
         failOnUnsupportedField = fail;
-        return this;
-    }
-
-<<<<<<< HEAD
-    @Override
-    protected void doXContent(XContentBuilder builder, Params params) throws IOException {
-        String likeFieldName = MoreLikeThisQueryParser.Fields.LIKE.getPreferredName();
-        builder.startObject(NAME);
-=======
-    @Override
-    public MoreLikeThisQueryBuilder boost(float boost) {
-        this.boost = boost;
-        return this;
-    }
-
-    /**
-     * Sets the query name for the filter that can be used when searching for matched_filters per hit.
-     */
-    public MoreLikeThisQueryBuilder queryName(String queryName) {
-        this.queryName = queryName;
         return this;
     }
 
@@ -658,8 +612,7 @@
 
     @Override
     protected void doXContent(XContentBuilder builder, Params params) throws IOException {
-        builder.startObject(MoreLikeThisQueryParser.NAME);
->>>>>>> 73d84e47
+        builder.startObject(NAME);
         if (fields != null) {
             builder.field(MoreLikeThisQueryParser.Field.FIELDS.getPreferredName(), fields);
         }
@@ -689,13 +642,8 @@
         if (maxWordLength != -1) {
             builder.field(MoreLikeThisQueryParser.Field.MAX_WORD_LENGTH.getPreferredName(), maxWordLength);
         }
-<<<<<<< HEAD
-        if (boostTerms != -1) {
-            builder.field(MoreLikeThisQueryParser.Fields.BOOST_TERMS.getPreferredName(), boostTerms);
-=======
         if (stopWords != null && stopWords.length > 0) {
             builder.field(MoreLikeThisQueryParser.Field.STOP_WORDS.getPreferredName(), stopWords);
->>>>>>> 73d84e47
         }
         if (analyzer != null) {
             builder.field(MoreLikeThisQueryParser.Field.ANALYZER.getPreferredName(), analyzer);
@@ -712,24 +660,7 @@
         if (failOnUnsupportedField != null) {
             builder.field(MoreLikeThisQueryParser.Field.FAIL_ON_UNSUPPORTED_FIELD.getPreferredName(), failOnUnsupportedField);
         }
-        if (boost != -1) {
-            builder.field("boost", boost);
-        }
-<<<<<<< HEAD
-        if (include != null) {
-            builder.field("include", include);
-        }
         printBoostAndQueryName(builder);
-        builder.endObject();
-    }
-
-    @Override
-    public String getWriteableName() {
-        return NAME;
-=======
-        if (queryName != null) {
-            builder.field("_name", queryName);
-        }
         builder.endObject();
     }
 
@@ -742,6 +673,10 @@
             builder.value(item);
         }
         builder.endArray();
->>>>>>> 73d84e47
+    }
+
+    @Override
+    public String getWriteableName() {
+        return NAME;
     }
 }