/*
 * Licensed to Elasticsearch under one or more contributor
 * license agreements. See the NOTICE file distributed with
 * this work for additional information regarding copyright
 * ownership. Elasticsearch licenses this file to you under
 * the Apache License, Version 2.0 (the "License"); you may
 * not use this file except in compliance with the License.
 * You may obtain a copy of the License at
 *
 *    http://www.apache.org/licenses/LICENSE-2.0
 *
 * Unless required by applicable law or agreed to in writing,
 * software distributed under the License is distributed on an
 * "AS IS" BASIS, WITHOUT WARRANTIES OR CONDITIONS OF ANY
 * KIND, either express or implied.  See the License for the
 * specific language governing permissions and limitations
 * under the License.
 */

package org.elasticsearch.search.internal;

import org.apache.lucene.search.Collector;
import org.apache.lucene.search.Query;
import org.apache.lucene.search.Sort;
import org.apache.lucene.util.Counter;
import org.elasticsearch.action.search.SearchType;
import org.elasticsearch.cache.recycler.PageCacheRecycler;
import org.elasticsearch.common.ParseFieldMatcher;
import org.elasticsearch.common.util.BigArrays;
import org.elasticsearch.index.analysis.AnalysisService;
import org.elasticsearch.index.cache.bitset.BitsetFilterCache;
import org.elasticsearch.index.cache.query.QueryCache;
import org.elasticsearch.index.fielddata.IndexFieldDataService;
import org.elasticsearch.index.mapper.MappedFieldType;
import org.elasticsearch.index.mapper.MapperService;
import org.elasticsearch.index.mapper.object.ObjectMapper;
import org.elasticsearch.index.query.IndexQueryParserService;
import org.elasticsearch.index.query.ParsedQuery;
import org.elasticsearch.index.shard.IndexShard;
import org.elasticsearch.index.similarity.SimilarityService;
import org.elasticsearch.script.ScriptService;
import org.elasticsearch.search.SearchShardTarget;
import org.elasticsearch.search.aggregations.SearchContextAggregations;
import org.elasticsearch.search.dfs.DfsSearchResult;
import org.elasticsearch.search.fetch.FetchSearchResult;
import org.elasticsearch.search.fetch.FetchSubPhase;
import org.elasticsearch.search.fetch.FetchSubPhaseContext;
import org.elasticsearch.search.fetch.innerhits.InnerHitsContext;
import org.elasticsearch.search.fetch.script.ScriptFieldsContext;
import org.elasticsearch.search.fetch.source.FetchSourceContext;
import org.elasticsearch.search.highlight.SearchContextHighlight;
import org.elasticsearch.search.lookup.SearchLookup;
import org.elasticsearch.search.profile.InternalProfiler;
import org.elasticsearch.search.query.QuerySearchResult;
import org.elasticsearch.search.rescore.RescoreSearchContext;
import org.elasticsearch.search.suggest.SuggestionSearchContext;

import java.util.List;
import java.util.Map;

public abstract class FilteredSearchContext extends SearchContext {

    private final SearchContext in;

    public FilteredSearchContext(SearchContext in) {
        //inner_hits in percolator ends up with null inner search context
        super(in == null ? ParseFieldMatcher.EMPTY : in.parseFieldMatcher(), in);
        this.in = in;
    }

    @Override
    protected void doClose() {
        in.doClose();
    }

    @Override
    public void preProcess() {
        in.preProcess();
    }

    @Override
    public Query searchFilter(String[] types) {
        return in.searchFilter(types);
    }

    @Override
    public long id() {
        return in.id();
    }

    @Override
    public String source() {
        return in.source();
    }

    @Override
    public ShardSearchRequest request() {
        return in.request();
    }

    @Override
    public SearchType searchType() {
        return in.searchType();
    }

    @Override
    public SearchContext searchType(SearchType searchType) {
        return in.searchType(searchType);
    }

    @Override
    public SearchShardTarget shardTarget() {
        return in.shardTarget();
    }

    @Override
    public int numberOfShards() {
        return in.numberOfShards();
    }

    @Override
    public boolean hasTypes() {
        return in.hasTypes();
    }

    @Override
    public String[] types() {
        return in.types();
    }

    @Override
    public float queryBoost() {
        return in.queryBoost();
    }

    @Override
    public SearchContext queryBoost(float queryBoost) {
        return in.queryBoost(queryBoost);
    }

    @Override
    public long getOriginNanoTime() {
        return in.getOriginNanoTime();
    }

    @Override
    protected long nowInMillisImpl() {
        return in.nowInMillisImpl();
    }

    @Override
    public ScrollContext scrollContext() {
        return in.scrollContext();
    }

    @Override
    public SearchContext scrollContext(ScrollContext scroll) {
        return in.scrollContext(scroll);
    }

    @Override
    public SearchContextAggregations aggregations() {
        return in.aggregations();
    }

    @Override
    public SearchContext aggregations(SearchContextAggregations aggregations) {
        return in.aggregations(aggregations);
    }

    @Override
    public SearchContextHighlight highlight() {
        return in.highlight();
    }

    @Override
    public void highlight(SearchContextHighlight highlight) {
        in.highlight(highlight);
    }

    @Override
    public void innerHits(InnerHitsContext innerHitsContext) {
        in.innerHits(innerHitsContext);
    }

    @Override
    public InnerHitsContext innerHits() {
        return in.innerHits();
    }

    @Override
    public SuggestionSearchContext suggest() {
        return in.suggest();
    }

    @Override
    public void suggest(SuggestionSearchContext suggest) {
        in.suggest(suggest);
    }

    @Override
    public List<RescoreSearchContext> rescore() {
        return in.rescore();
    }

    @Override
    public void addRescore(RescoreSearchContext rescore) {
        in.addRescore(rescore);
    }

    @Override
    public boolean hasScriptFields() {
        return in.hasScriptFields();
    }

    @Override
    public ScriptFieldsContext scriptFields() {
        return in.scriptFields();
    }

    @Override
    public boolean sourceRequested() {
        return in.sourceRequested();
    }

    @Override
    public boolean hasFetchSourceContext() {
        return in.hasFetchSourceContext();
    }

    @Override
    public FetchSourceContext fetchSourceContext() {
        return in.fetchSourceContext();
    }

    @Override
    public SearchContext fetchSourceContext(FetchSourceContext fetchSourceContext) {
        return in.fetchSourceContext(fetchSourceContext);
    }

    @Override
    public ContextIndexSearcher searcher() {
        return in.searcher();
    }

    @Override
    public IndexShard indexShard() {
        return in.indexShard();
    }

    @Override
    public MapperService mapperService() {
        return in.mapperService();
    }

    @Override
    public AnalysisService analysisService() {
        return in.analysisService();
    }

    @Override
    public IndexQueryParserService queryParserService() {
        return in.queryParserService();
    }

    @Override
    public SimilarityService similarityService() {
        return in.similarityService();
    }

    @Override
    public ScriptService scriptService() {
        return in.scriptService();
    }

    @Override
    public PageCacheRecycler pageCacheRecycler() {
        return in.pageCacheRecycler();
    }

    @Override
    public BigArrays bigArrays() {
        return in.bigArrays();
    }

    @Override
    public BitsetFilterCache bitsetFilterCache() {
        return in.bitsetFilterCache();
    }

    @Override
    public IndexFieldDataService fieldData() {
        return in.fieldData();
    }

    @Override
    public long timeoutInMillis() {
        return in.timeoutInMillis();
    }

    @Override
    public void timeoutInMillis(long timeoutInMillis) {
        in.timeoutInMillis(timeoutInMillis);
    }

    @Override
    public int terminateAfter() {
        return in.terminateAfter();
    }

    @Override
    public void terminateAfter(int terminateAfter) {
        in.terminateAfter(terminateAfter);
    }

    @Override
    public SearchContext minimumScore(float minimumScore) {
        return in.minimumScore(minimumScore);
    }

    @Override
    public Float minimumScore() {
        return in.minimumScore();
    }

    @Override
    public SearchContext sort(Sort sort) {
        return in.sort(sort);
    }

    @Override
    public Sort sort() {
        return in.sort();
    }

    @Override
    public SearchContext trackScores(boolean trackScores) {
        return in.trackScores(trackScores);
    }

    @Override
    public boolean trackScores() {
        return in.trackScores();
    }

    @Override
    public SearchContext parsedPostFilter(ParsedQuery postFilter) {
        return in.parsedPostFilter(postFilter);
    }

    @Override
    public ParsedQuery parsedPostFilter() {
        return in.parsedPostFilter();
    }

    @Override
    public Query aliasFilter() {
        return in.aliasFilter();
    }

    @Override
    public SearchContext parsedQuery(ParsedQuery query) {
        return in.parsedQuery(query);
    }

    @Override
    public ParsedQuery parsedQuery() {
        return in.parsedQuery();
    }

    @Override
    public Query query() {
        return in.query();
    }

    @Override
    public int from() {
        return in.from();
    }

    @Override
    public SearchContext from(int from) {
        return in.from(from);
    }

    @Override
    public int size() {
        return in.size();
    }

    @Override
    public SearchContext size(int size) {
        return in.size(size);
    }

    @Override
    public boolean hasFieldNames() {
        return in.hasFieldNames();
    }

    @Override
    public List<String> fieldNames() {
        return in.fieldNames();
    }

    @Override
    public void emptyFieldNames() {
        in.emptyFieldNames();
    }

    @Override
    public boolean explain() {
        return in.explain();
    }

    @Override
    public void explain(boolean explain) {
        in.explain(explain);
    }

    @Override
    public List<String> groupStats() {
        return in.groupStats();
    }

    @Override
    public void groupStats(List<String> groupStats) {
        in.groupStats(groupStats);
    }

    @Override
    public boolean version() {
        return in.version();
    }

    @Override
    public void version(boolean version) {
        in.version(version);
    }

    @Override
    public int[] docIdsToLoad() {
        return in.docIdsToLoad();
    }

    @Override
    public int docIdsToLoadFrom() {
        return in.docIdsToLoadFrom();
    }

    @Override
    public int docIdsToLoadSize() {
        return in.docIdsToLoadSize();
    }

    @Override
    public SearchContext docIdsToLoad(int[] docIdsToLoad, int docsIdsToLoadFrom, int docsIdsToLoadSize) {
        return in.docIdsToLoad(docIdsToLoad, docsIdsToLoadFrom, docsIdsToLoadSize);
    }

    @Override
    public void accessed(long accessTime) {
        in.accessed(accessTime);
    }

    @Override
    public long lastAccessTime() {
        return in.lastAccessTime();
    }

    @Override
    public long keepAlive() {
        return in.keepAlive();
    }

    @Override
    public void keepAlive(long keepAlive) {
        in.keepAlive(keepAlive);
    }

    @Override
    public SearchLookup lookup() {
        return in.lookup();
    }

    @Override
    public DfsSearchResult dfsResult() {
        return in.dfsResult();
    }

    @Override
    public QuerySearchResult queryResult() {
        return in.queryResult();
    }

    @Override
    public FetchSearchResult fetchResult() {
        return in.fetchResult();
    }

    @Override
    public MappedFieldType smartNameFieldType(String name) {
        return in.smartNameFieldType(name);
    }

    @Override
    public MappedFieldType smartNameFieldTypeFromAnyType(String name) {
        return in.smartNameFieldTypeFromAnyType(name);
    }

    @Override
    public ObjectMapper getObjectMapper(String name) {
        return in.getObjectMapper(name);
    }

    @Override
    public Counter timeEstimateCounter() {
        return in.timeEstimateCounter();
    }

    @Override
    public <SubPhaseContext extends FetchSubPhaseContext> SubPhaseContext getFetchSubPhaseContext(FetchSubPhase.ContextFactory<SubPhaseContext> contextFactory) {
        return in.getFetchSubPhaseContext(contextFactory);
    }

    @Override
<<<<<<< HEAD
    public Map<Class<?>, Collector> queryCollectors() {
        return in.queryCollectors();
    }

    @Override
    public InternalProfiler queryProfiler() {
        throw new UnsupportedOperationException();
    }

    @Override
    public void profile(boolean profile) {
        throw new UnsupportedOperationException();
    }

    @Override
    public boolean profile() {
        throw new UnsupportedOperationException();
    }
=======
    public Map<Class<?>, Collector> queryCollectors() { return in.queryCollectors();}

    @Override
    public QueryCache getQueryCache() { return in.getQueryCache();}
>>>>>>> bc3b91eb
}<|MERGE_RESOLUTION|>--- conflicted
+++ resolved
@@ -524,12 +524,6 @@
     }
 
     @Override
-<<<<<<< HEAD
-    public Map<Class<?>, Collector> queryCollectors() {
-        return in.queryCollectors();
-    }
-
-    @Override
     public InternalProfiler queryProfiler() {
         throw new UnsupportedOperationException();
     }
@@ -543,10 +537,10 @@
     public boolean profile() {
         throw new UnsupportedOperationException();
     }
-=======
+
+    @Override
     public Map<Class<?>, Collector> queryCollectors() { return in.queryCollectors();}
 
     @Override
     public QueryCache getQueryCache() { return in.getQueryCache();}
->>>>>>> bc3b91eb
 }